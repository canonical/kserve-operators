--- conflicted
+++ resolved
@@ -122,11 +122,7 @@
 
     # Assert InferenceService state is Available
     @tenacity.retry(
-<<<<<<< HEAD
-        wait=tenacity.wait_exponential(multiplier=2, min=1, max=30),
-=======
-        wait=tenacity.wait_exponential(multiplier=1, min=1, max=15),
->>>>>>> 820f945f
+        wait=tenacity.wait_exponential(multiplier=1, min=1, max=15),
         stop=tenacity.stop_after_attempt(30),
         reraise=True,
     )
