--- conflicted
+++ resolved
@@ -55,11 +55,7 @@
         uses: charmed-kubernetes/actions-operator@main
         with:
           provider: microk8s
-<<<<<<< HEAD
           channel: 1.29-strict/stable
-=======
-          channel: 1.26-strict/stable
->>>>>>> d3bfd542
           juju-channel: 3.5/stable
           bootstrap-options: "--agent-version 3.5.0"
           microk8s-addons: "dns storage rbac metallb:10.64.140.43-10.64.140.49"
