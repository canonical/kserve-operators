## KServe Operators - a component of the Charmed Kubeflow distribution from Canonical

This repository hosts the Kubernetes Python Operators for KServe
(see [CharmHub](https://charmhub.io/?q=dex-auth)).

Upstream documentation can be found at https://kserve.github.io/website/0.8/

## Usage

### Supported versions

* Kubernetes 1.24
* istio-operators 1.16/stable
* knative-operators 1.8/stable

### Pre-requisites

* Kubernetes cluster
>NOTE: If you are using Microk8s, it is assumed you have run `microk8s enable dns storage rbac metallb:"10.64.140.43-10.64.140.49,192.168.0.105-192.168.0.111"`.

* `istio-pilot` and `istio-ingressgateway`. See "Deploy dependencies" for deploy instructions.

### Add a model and set variables

```
MODEL_NAME="kserve"
DEFAULT_GATEWAY="kserve-gateway"
juju add-model ${MODEL_NAME}
```

### Deploy dependencies

kserve-operators require istio-operators to be deployed in the cluster. To correctly configure them, you can:

```
ISTIO_CHANNEL=1.16/stable
juju deploy istio-pilot --config default-gateway=${DEFAULT_GATEWAY} --channel ${ISTIO_CHANNEL} --trust
juju deploy istio-gateway istio-ingressgateway --config kind="ingress" --channel ${ISTIO_CHANNEL} --trust
juju relate istio-pilot istio-ingressgateway
```

#### Only for Serverless mode

For serverless operations kserve-operators depends on knative-serving. To correctly configure it, you can:

> NOTE: these instructions assume you have deployed Microk8s and MetalLB is enabled. If your cloud configuration is different than this, please refer to [knative-operators](https://github.com/canonical/knative-operators#usage) documentation.

```
KNATIVE_CHANNEL=1.8/stable
juju deploy knative-operator --channel ${KNATIVE_CHANNEL} --trust
juju deploy knative-serving --config namespace="knative-serving" --config istio.gateway.namespace=${MODEL_NAME} --config istio.gateway.name=${DEFAULT_GATEWAY} --channel ${KNATIVE_CHANNEL} --trust
```

### Deploy in `RawDeployment` mode

kserve-operators support `RawDeployment` mode to manage `InferenceService`, which removes the KNative dependency and unlocks some of its limitations, like mounting multiple volumes. Please note this mode is not loaded with serverless capabilities, for that you'd need to deploy in `Serverless` mode.

1. Deploy `kserver-controller`

```
juju deploy kserve-controller --channel <channel> --trust
```

2. Relate `kserve-controller` and `istio-pilot`

```
juju relate istio-pilot:gateway-info kserve-controller:ingress-gateway
```

> `channel` is the available channels of the Charmed KServe:
* latest/edge
* 0.10/stable

### Deploy in `Serverless` mode

kserve-operatos support `Serveless` mode to manage event driven `InferenceService`s, which enables autoscaling on demand, and supports scaling down to zero.

1. Deploy `kserver-controller`

```
juju deploy kserve-controller --channel <channel> --config deployment-mode="serverless" --trust
```

2. Relate `kserve-controller` and `istio-pilot`

```
juju relate istio-pilot:gateway-info kserve-controller:ingress-gateway
```

3. Relate `kserve-controller` and `knative-serving`

```
juju relate kserve-controller:local-gateway knative-serving:local-gateway
```

## Deploy a simple `InferenceService`

To deploy a simple example of an `InferenceServer`, you can use the one provided in `examples/`

> NOTE: this example is based on [First InferenceService](https://kserve.github.io/website/0.9/get_started/first_isvc/#2-create-an-inferenceservice)

1. Create an `InferenceService` in a testing namespace

```
USER_NS="kserve-testing"
kubectl create ns ${USER_NS}
kubectl apply -f sklearn-iris.yaml -n${USER_NS}
```

2. Check the `InferenceService` status

```
kubectl get inferenceservices sklearn-iris -n${USER_NS}
```

3. Determine the URL for performing inference

* Using the `ClusterIP`

> NOTE: this method can only be used for performing inference within the cluster.

```
SERVICE_IP=$(kubectl get svc sklearn-iris-predictor-default -n${USER_NS} -ojsonpath='{.spec.clusterIP}')
INFERENCE_URL="${SERVICE_IP}/v1/models/sklearn-iris:predict"
```

* Using the `InferenceService` URL

```
kubectl get inferenceservice sklearn-iris -n${USER_NS}
# From the output, take the URL
INFERENCE_URL="${URL}/v1/models/sklearn-iris:predict"
```

4. Perform inference

Create a file with the input request:

```
cat <<EOF > "./iris-input.json"
{
  "instances": [
    [6.8,  2.8,  4.8,  1.4],
    [6.0,  3.4,  4.5,  1.6]
  ]
}
EOF
```

Now call the `InferenceService`:

```
curl -v $INFERENCE_URL -d @iris-input.json
```

Expected output:

```
{"predictions": [1, 1]}
```

## Looking for a fully supported platform for MLOps?

Canonical [Charmed Kubeflow](https://charmed-kubeflow.io) is a state of the art, fully supported MLOps platform that helps data scientists collaborate on AI innovation on any cloud from concept to production, offered by Canonical - the publishers of [Ubuntu](https://ubuntu.com).

[![Kubeflow diagram](https://res.cloudinary.com/canonical/image/fetch/f_auto,q_auto,fl_sanitize,w_350,h_304/https://assets.ubuntu.com/v1/10400c98-Charmed-kubeflow-Topology-header.svg)](https://charmed-kubeflow.io)

Charmed Kubeflow is free to use: the solution can be deployed in any environment without constraints, paywall or restricted features. Data labs and MLOps teams only need to train their data scientists and engineers once to work consistently and efficiently on any cloud – or on-premise.

Charmed Kubeflow offers a centralised, browser-based MLOps platform that runs on any conformant Kubernetes – offering enhanced productivity, improved governance and reducing the risks associated with shadow IT.

Learn more about deploying and using Charmed Kubeflow at [https://charmed-kubeflow.io](https://charmed-kubeflow.io).

### Key features
* Centralised, browser-based data science workspaces: **familiar experience**
* Multi user: **one environment for your whole data science team**
* NVIDIA GPU support: **accelerate deep learning model training**
* Apache Spark integration: **empower big data driven model training**
* Ideation to production: **automate model training & deployment**
* AutoML: **hyperparameter tuning, architecture search**
* Composable: **edge deployment configurations available**

### What’s included in Charmed Kubeflow 1.4
* LDAP Authentication
* Jupyter Notebooks
* Work with Python and R
* Support for TensorFlow, Pytorch, MXNet, XGBoost
* TFServing, Seldon-Core
* Katib (autoML)
* Apache Spark
* Argo Workflows
* Kubeflow Pipelines

### Why engineers and data scientists choose Charmed Kubeflow
* Maintenance: Charmed Kubeflow offers up to two years of maintenance on select releases
* Optional 24/7 support available, [contact us here](https://charmed-kubeflow.io/contact-us) for more information
* Optional dedicated fully managed service available, [contact us here](https://charmed-kubeflow.io/contact-us) for more information or [learn more about Canonical’s Managed Apps service](https://ubuntu.com/managed/apps).
* Portability: Charmed Kubeflow can be deployed on any conformant Kubernetes, on any cloud or on-premise

### Documentation
Please see the [official docs site](https://charmed-kubeflow.io/docs) for complete documentation of the Charmed Kubeflow distribution.

## Setting Custom Images for Kserve controller

<<<<<<< HEAD
KServe controller comes with a set of preconfigured images that are used in Kserve workloads. The list of default images used in the charm can be found in [default-custom-images.json](charms/kserve-controller/src/default-custom-images.json).

=======
KServe controller comes with a set of preconfigured images that are used in Kserve workloads.
The list of default images used in charm can be found in:
[default-custom-images.json](charms/kserve-controller/src/default-custom-images.json)
>>>>>>> e6ad2caf

These images can be overridden in the charm configuration under custom_images in the charms/kserve-controller/config.yaml file. Whenever you leave the custom_images field empty in the config, the default images will be used (listed above). You can specify your own images with the config by filling one or multiple entries. The config accepts either YAML or JSON entries. For example.

```
juju config kserve-controller custom_images='{"configmap__agent": "custom:1.0", "serving_runtimes__lgbserver": "cuustom:2.1"}'
```

These images are being used in *.j2 files under charms/kserve-controller/src/templates/*.j2.

### Bugs and feature requests
If you find a bug in our operator or want to request a specific feature, please file a bug here:
[https://github.com/canonical/dex-auth-operator/issues](https://github.com/canonical/dex-auth-operator/issues)

### License
Charmed Kubeflow is free software, distributed under the [Apache Software License, version 2.0](https://github.com/canonical/dex-auth-operator/blob/master/LICENSE).

### Contributing
Canonical welcomes contributions to Charmed Kubeflow. Please check out our [contributor agreement](https://ubuntu.com/legal/contributors) if you're interested in contributing to the distribution.

### Security
Security issues in Charmed Kubeflow can be reported through [LaunchPad](https://wiki.ubuntu.com/DebuggingSecurity#How%20to%20File). Please do not file GitHub issues about security issues.

<|MERGE_RESOLUTION|>--- conflicted
+++ resolved
@@ -202,14 +202,8 @@
 
 ## Setting Custom Images for Kserve controller
 
-<<<<<<< HEAD
 KServe controller comes with a set of preconfigured images that are used in Kserve workloads. The list of default images used in the charm can be found in [default-custom-images.json](charms/kserve-controller/src/default-custom-images.json).
 
-=======
-KServe controller comes with a set of preconfigured images that are used in Kserve workloads.
-The list of default images used in charm can be found in:
-[default-custom-images.json](charms/kserve-controller/src/default-custom-images.json)
->>>>>>> e6ad2caf
 
 These images can be overridden in the charm configuration under custom_images in the charms/kserve-controller/config.yaml file. Whenever you leave the custom_images field empty in the config, the default images will be used (listed above). You can specify your own images with the config by filling one or multiple entries. The config accepts either YAML or JSON entries. For example.
 
